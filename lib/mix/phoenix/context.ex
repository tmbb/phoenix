defmodule Mix.Phoenix.Context do
  @moduledoc false

  alias Mix.Phoenix.{Context, Schema}

  defstruct name: nil,
            module: nil,
            schema: nil,
            alias: nil,
            base_module: nil,
            web_module: nil,
            basename: nil,
            file: nil,
            test_file: nil,
            dir: nil,
            generate?: true,
            context_app: nil,
            opts: []

  def valid?(context) do
    context =~ ~r/^[A-Z]\w*(\.[A-Z]\w*)*$/
  end

  def new(context_name, %Schema{} = schema, opts) do
    ctx_app   = opts[:context_app] || Mix.Phoenix.context_app()
    base      = Module.concat([Mix.Phoenix.context_base(ctx_app)])
    module    = Module.concat(base, context_name)
<<<<<<< HEAD
    alias     = module |> Module.split() |> tl() |> Module.concat()
    basename  = Phoenix.Naming.underscore(context_name)
    dir       = Mix.Phoenix.context_lib_path(ctx_app, basename)
    test_dir  = Mix.Phoenix.context_test_path(ctx_app, basename)
=======
    alias     = module |> Module.split() |> List.last() |> Module.concat(nil)
    basename  = context_name |> String.split(".") |> List.last |> Phoenix.Naming.underscore
    dir       = Mix.Phoenix.context_lib_path(ctx_app, Phoenix.Naming.underscore(context_name))
    test_dir  = Mix.Phoenix.context_app_path(ctx_app, "test")
>>>>>>> 028cf5eb
    file      = Path.join([dir, basename <> ".ex"])
    test_file = Path.join([test_dir, Phoenix.Naming.underscore(context_name) <> "_test.exs"])
    generate? = Keyword.get(opts, :context, true)

    %Context{
      name: context_name,
      module: module,
      schema: schema,
      alias: alias,
      base_module: base,
      web_module: web_module(),
      basename: basename,
      file: file,
      test_file: test_file,
      dir: dir,
      generate?: generate?,
      context_app: ctx_app,
      opts: opts}
  end

  def pre_existing?(%Context{file: file}), do: File.exists?(file)

  def pre_existing_tests?(%Context{test_file: file}), do: File.exists?(file)

  defp web_module do
    base = Mix.Phoenix.base()
    if String.ends_with?(base, "Web") do
      base
    else
      Module.concat(["#{base}Web"])
    end
  end
end<|MERGE_RESOLUTION|>--- conflicted
+++ resolved
@@ -25,19 +25,13 @@
     ctx_app   = opts[:context_app] || Mix.Phoenix.context_app()
     base      = Module.concat([Mix.Phoenix.context_base(ctx_app)])
     module    = Module.concat(base, context_name)
-<<<<<<< HEAD
     alias     = module |> Module.split() |> tl() |> Module.concat()
-    basename  = Phoenix.Naming.underscore(context_name)
-    dir       = Mix.Phoenix.context_lib_path(ctx_app, basename)
-    test_dir  = Mix.Phoenix.context_test_path(ctx_app, basename)
-=======
-    alias     = module |> Module.split() |> List.last() |> Module.concat(nil)
-    basename  = context_name |> String.split(".") |> List.last |> Phoenix.Naming.underscore
-    dir       = Mix.Phoenix.context_lib_path(ctx_app, Phoenix.Naming.underscore(context_name))
-    test_dir  = Mix.Phoenix.context_app_path(ctx_app, "test")
->>>>>>> 028cf5eb
+    basedir   = Phoenix.Naming.underscore(context_name)
+    basename  = Path.basename(basedir)
+    dir       = Mix.Phoenix.context_lib_path(ctx_app, basedir)
+    test_dir  = Mix.Phoenix.context_test_path(ctx_app, basedir)
     file      = Path.join([dir, basename <> ".ex"])
-    test_file = Path.join([test_dir, Phoenix.Naming.underscore(context_name) <> "_test.exs"])
+    test_file = Path.join([test_dir, basename <> "_test.exs"])
     generate? = Keyword.get(opts, :context, true)
 
     %Context{
